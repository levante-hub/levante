--- conflicted
+++ resolved
@@ -3,11 +3,7 @@
   <head>
     <meta charset="UTF-8" />
     <meta name="viewport" content="width=device-width, initial-scale=1.0" />
-<<<<<<< HEAD
-    <meta http-equiv="Content-Security-Policy" content="default-src 'self'; script-src 'self' 'unsafe-inline' 'wasm-unsafe-eval' blob:; style-src 'self' 'unsafe-inline'; font-src 'self' data:; worker-src 'self' blob:; connect-src 'self' https://openrouter.ai https://api.openai.com https://api.anthropic.com https://generativelanguage.googleapis.com;">
-=======
-    <meta http-equiv="Content-Security-Policy" content="default-src 'self'; script-src 'self' 'unsafe-inline' 'unsafe-eval' 'wasm-unsafe-eval' blob:; style-src 'self' 'unsafe-inline'; font-src 'self' data:; worker-src 'self' blob:;">
->>>>>>> f803c17b
+    <meta http-equiv="Content-Security-Policy" content="default-src 'self'; script-src 'self' 'unsafe-inline' 'unsafe-eval' 'wasm-unsafe-eval' blob:; style-src 'self' 'unsafe-inline'; font-src 'self' data:; worker-src 'self' blob:; connect-src 'self' https://openrouter.ai https://api.openai.com https://api.anthropic.com https://generativelanguage.googleapis.com;">
     <title>Levante</title>
     <style>
       body {
